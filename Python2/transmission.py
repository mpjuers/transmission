--- conflicted
+++ resolved
@@ -3,6 +3,35 @@
 import numpy as np
 import msprime as ms
 import pdb
+
+
+class MetaSample(Sample):
+    """
+    Class representing a metapopulation sample and associated methods.
+    Input argument should be a nchrom X segsites np.ndarray with an
+    array listing to which population each chromosome belongs,
+    or an msprime.TreeSequence object.
+    """
+
+    def __init__(self, popdata, populations, force_meta=False):
+        super(MetaSample, self).__init__(popdata)
+        if (len(set(populations)) == 1
+            or (self.type == "TreeSequence"
+                and self.popdata[0].num_populations == 1
+                and not force_meta)):
+            raise Exception(
+                "Only 1 population provided. "
+                "Use force_meta=True for MetaSample or use Sample."
+                )
+        else:
+            self.npop = (self.popdata[0].num_populations
+                         if self.type == "TreeSequence"
+                         else len(set(populations)))
+        self.pop_sample_sizes = np.array(
+            [np.count_nonzero(np.full(self.nchrom, x) == populations)
+             for x in set(populations)]
+            )
+        self.populations = populations
 
 
 class Sample(object):
@@ -288,40 +317,10 @@
         return out
 
 
-class MetaSample(Sample):
-    """
-    Class representing a metapopulation sample and associated methods.
-    Input argument should be a nchrom X segsites np.ndarray with an
-    array listing to which population each chromosome belongs,
-    or an msprime.TreeSequence object.
-    """
-
-    def __init__(self, popdata, populations, force_meta=False):
-        super(MetaSample, self).__init__(popdata)
-        if (len(set(populations)) == 1
-            or (self.type == "TreeSequence"
-                and self.popdata[0].num_populations == 1
-                and not force_meta)):
-            raise Exception(
-                "Only 1 population provided. "
-                "Use force_meta=True for MetaSample or use Sample."
-                )
-        else:
-            self.npop = (self.popdata[0].num_populations
-                         if self.type == "TreeSequence"
-                         else len(set(populations)))
-        self.pop_sample_sizes = np.array(
-            [np.count_nonzero(np.full(self.nchrom, x) == populations)
-             for x in set(populations)]
-            )
-        self.populations = populations
-
-
 def main():
     population_configurations = [ms.PopulationConfiguration(10)
                                  for _ in range(3)]
     migration = np.full((3, 3), 2.5)
-    populations = np.repeat(np.arange(3), 10)
     for i in range(3):
         for j in range(3):
             if i == j:
@@ -334,15 +333,7 @@
             )
     testsample = MetaSample(test, populations=np.repeat(np.arange(3), 10))
     print(testsample.h(average=True))
-<<<<<<< HEAD
     print(testsample.h(average=True, by_population=True))
-=======
-    print(
-        testsample.h(
-            average=True, by_population=True, populations=populations
-            )
-        )
->>>>>>> 51a79fe4
 
 
 if __name__ == "__main__":
